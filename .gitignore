--- conflicted
+++ resolved
@@ -4,11 +4,7 @@
 test-lang.py
 myca-dataset/
 flair_ph/
-<<<<<<< HEAD
 grouped_data.json
-=======
-#grouped_data.json
->>>>>>> 963a04ca
 #run_flair.py
 
 # Byte-compiled / optimized / DLL files
@@ -37,7 +33,7 @@
 share/python-wheels/
 *.egg-info/
 .installed.cfg
-*.egg
+*.egggut
 MANIFEST
 
 # PyInstaller
